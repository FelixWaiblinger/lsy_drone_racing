# Autonomous Drone Racing Project Course
![ADR Banner](docs/img/banner.jpeg)
<sub><sup>AI generated image</sup></sub>

## Table of Contents
- [Autonomous Drone Racing Project Course](#autonomous-drone-racing-project-course)
  - [Table of Contents](#table-of-contents)
  - [Installation](#installation)
    - [Fork lsy\_drone\_racing](#fork-lsy_drone_racing)
    - [Using conda/mamba](#using-condamamba)
  - [Difficulty levels](#difficulty-levels)
    - [Switching between configurations](#switching-between-configurations)
  - [The online competition](#the-online-competition)
    - [Signing up for the online competition](#signing-up-for-the-online-competition)
    - [Setting up your GitHub repo for the competition](#setting-up-your-github-repo-for-the-competition)
    - [Submitting your latest iteration](#submitting-your-latest-iteration)
  - [Creating your own controller](#creating-your-own-controller)
  - [Common errors](#common-errors)
  - [Deployment (**NOT IMPORTANT FOR STUDENTS FOR NOW**)](#deployment-not-important-for-students-for-now)
    - [Hardware setup](#hardware-setup)
    - [Common errors](#common-errors)
      - [libNatNet](#libnatnet)
    - [Fly with the drones](#fly-with-the-drones)
      - [Settings](#settings)
      - [Launch](#launch)


## Installation

To run the LSY Autonomous Drone Racing project, you will need 3 main repositories:
- [safe-control-gym](https://github.com/utiasDSL/safe-control-gym/tree/lsy_drone_racing) - `lsy_drone_racing` branch: The drone simulator and gym environments
- [pycffirmware](https://github.com/utiasDSL/pycffirmware) - `main` branch: A simulator for the on-board controller response of the drones we are using to accurately model their behavior
- [lsy_drone_racing](https://github.com/utiasDSL/lsy_drone_racing) - `main` branch: This repository contains the scripts to simulate and deploy the drones in the racing challenge

### Fork lsy_drone_racing

The first step is to fork the [lsy_drone_racing](https://github.com/utiasDSL/lsy_drone_racing) repository for your own group. This has two purposes: You automatically have your own repository with git version control, and it sets you up for taking part in the online competition and automated testing (see [competition](#the-online-competition)).

If you have never worked with GitHub before, see the [docs](https://docs.github.com/en/pull-requests/collaborating-with-pull-requests/working-with-forks/fork-a-repo) on forking.

### Using conda/mamba

The following assumes that you have a functional installation of either [conda](https://conda.io/projects/conda/en/latest/index.html) or [mamba](https://mamba.readthedocs.io/en/latest/).

First, clone the new fork from your own account and create a new environment with Python 3.8 by running

```bash
mkdir -p ~/repos && cd repos
git clone https://github.com/<YOUR-USERNAME>/lsy_drone_racing.git
<<<<<<< HEAD
cd lsy_drone_racing
conda env create -f environment.yaml
=======
conda create -n drone python=3.8
>>>>>>> 6dd43585
conda activate drone
```

> **Note:** It is important you stick with **Python 3.8**. Yes, it is outdated. Yes, we'd also like to upgrade. However, there are serious issues beyond our control when deploying the code on the real drones with any other version.

Next, download the `safe-control-gym` and `pycffirmware` repositories and install them. Make sure you have your conda/mamba environment active!

```bash
cd ~/repos
git clone -b lsy_drone_racing https://github.com/utiasDSL/safe-control-gym.git
cd safe-control-gym
pip install .
```

> **Note:** If you receive an error installing safe-control-gym related to gym==0.21.0, run
> ```bash
>    pip install setuptools==65.5.0 pip==21 wheel==0.38.4
> ```
> first

```bash
cd ~/repos
git clone https://github.com/utiasDSL/pycffirmware.git
cd pycffirmware
git submodule update --init --recursive
<<<<<<< HEAD
```
Install SWIG for your machine. Ensure that the install location is added to your path variable.
  
  ```bash
sudo apt update
sudo apt -y install swig
```
Install the `NumPy`, `gcc` and `make`
  
  ```bash
pip install numpy
sudo apt install build-essential
```

Navigate to and run the build script
  
  ```bash
  cd wrapper
chmod +x build_linux.sh
./build_linux.sh
=======
sudo apt update
sudo apt install build-essential
conda install swig
./wrapper/build_linux.sh
```

Now you can install the lsy_drone_racing package in editable mode from the repository root

```bash
cd ~/repos/lsy_drone_racing
pip install --upgrade pip
pip install -e .
>>>>>>> 6dd43585
```

Finally, you can test if the installation was successful by running 

```bash
cd ~/repos/lsy_drone_racing
python scripts/sim.py
```

If everything is installed correctly, this opens the simulator and simulates a drone flying through four gates.

## Difficulty levels
The complete problem is specified by a YAML file, e.g. [`getting_started.yaml`](config/getting_started.yaml)

The config folder contains settings for progressively harder scenarios:

|         Evaluation Scenario         | Constraints | Rand. Inertial Properties | Randomized Obstacles, Gates | Rand. Between Episodes |         Notes         |
| :---------------------------------: | :---------: | :-----------------------: | :-------------------------: | :--------------------: | :-------------------: |
| [`level0.yaml`](config/level0.yaml) |   **Yes**   |           *No*            |            *No*             |          *No*          |   Perfect knowledge   |
| [`level1.yaml`](config/level1.yaml) |   **Yes**   |          **Yes**          |            *No*             |          *No*          |       Adaptive        |
| [`level2.yaml`](config/level2.yaml) |   **Yes**   |          **Yes**          |           **Yes**           |          *No*          | Learning, re-planning |
| [`level3.yaml`](config/level3.yaml) |   **Yes**   |          **Yes**          |           **Yes**           |        **Yes**         |      Robustness       |
|                                     |             |                           |                             |                        |                       |
|              sim2real               |   **Yes**   |    Real-life hardware     |           **Yes**           |          *No*          |   Sim2real transfer   |

> **Note:** "Rand. Between Episodes" (governed by argument `reseed_on_reset`) states whether randomized properties and positions vary or are kept constant (by re-seeding the random number generator on each `env.reset()`) across episodes

### Switching between configurations
You can choose which configuration to use by changing the `--config` command line option. To e.g. run the example controller on the hardest scenario, you can use the following command

```bash
python scripts/sim.py --config config/level3.yaml
```

## The online competition

During the semester, you will compete with the other teams on who's the fastest to complete the drone race. You can see the current standings on the competition page in Kaggle, a popular ML competition website. The results of the competition will **NOT** influence your grade directly. However, it gives you a sense of how performant and robust your approach is compared to others. In addition, the competition is an easy way for you to check if your code is running correctly. If there are errors in the automated testing, chances are your project also doesn't run on our systems. The competition will always use difficulty level 3.

### Signing up for the online competition

To take part in the competition, you first have to create an account on [Kaggle](https://www.kaggle.com/). Next, use this [invite link](https://www.kaggle.com/t/1a37a7de76c745e29a7d7c61e538d581) to join the competition, go to the [drone racing competition](https://www.kaggle.com/competitions/lsy-drone-racing-ss24/overview), click on "Rules", and accept the competition conditions. This step is necessary to allow submissions from your account.

### Setting up your GitHub repo for the competition

The competition submission to Kaggle is fully automated. However, to make the automation work with your Kaggle account, you first have to save your credentials in GitHub. GitHub offers a way to safely store this information without giving anyone else access to it via its [secrets](https://docs.github.com/en/actions/security-guides/using-secrets-in-github-actions). Start by opening your account settings on Kaggle, go to the **API** section and click on **Create New Token**. This will download a json file containing two keys: Your account username and an API key. Next, open your lsy_drone_racing GitHub repository in the browser and go to Settings -> Secrets and variables -> Actions

>**Note:** You have to select the repository settings, not your account settings

Here you add two new repository secrets using the information from the json file you downloaded:
- Name: KaggleUsername Secret: INSERT_YOUR_USERNAME
- Name: KaggleKey Secret: INSERT_YOUR_KEY

### Submitting your latest iteration

The whole point of the steps you just took was to set you up to use the GitHub action defined in your repository's [.github folder](/.github/workflows/test_solution.yml). This workflow runs every time you push changes to your repository's `main` or `master` branch. To prevent submitting every iteration of your code, you can create new branches and only merge them into the main branch once you finished your changes. However, we recommend regularly updating your main branch to see how fast you are and if the code runs without problems.

>**Note:** The competition will count your fastest average lap time. If a submission performed worse than a previous iteration, it won't update your standing.

>**Note:** The first time the test runs on your account, it will take longer than usual because it has to install all dependencies in GitHub. We cache this environment, so subsequent runs should be faster.

>**Warning:** Kaggle only accepts 100 submissions per day. While we really hope you don't make 100 commits in a single day, we do mention it just in case. 

Once you have pushed your latest iteration, a GitHub action runner will start testing your implementation. You can check the progress by clicking on the Actions tab of your repository. If the submission fails, you can check the errors. Please let us know if something is not working as intended. If you need additional packages for your project, please make sure to update the [environment.yaml](./environment.yaml) file accordingly. Otherwise, the tests will fail. If you want to get a more detailed summary of your performance, you can have a look at the test output directly:


## Creating your own controller

To implement your own controller, have a look at the [example implementation](./examples/controller.py). We recommend altering the existing example controller instead of creating your own file to not break the testing pipeline. Please also read through the documentation of the controller. You **must not** alter its function signatures. If you encounter problems implementing something with the given interface, contact one of the lecturers.

## Common errors

### GLIBCXX
If you were able to install everything without any issues, but the simulation crashes when running the sim script, you should check the error messages for any errors related to `LIBGL` and `GLIBCXX_3.4.30`. If you don't find any conclusive evidence about what has happened, you might also want to run the simulation in verbose mode for `LIBGL` with

```bash
LIBGL_DEBUG=verbose python scripts/sim.py
```

Next, you should check if your system has the required library installed

```bash
strings /usr/lib/x86_64-linux-gnu/libstdc++.so.6 | grep GLIBCXX_3.4.30
```

or if it is installed in your conda environment

```bash
strings /path-to-your-conda/envs/your-env-name/lib/libstdc++.so.6 | grep GLIBCXX_3.4.30
```

If neither of those yield any results, you are missing this library and can install it with

```bash
conda install -c conda-forge gcc=12.1.0
```

If the program still crashes and complains about not finding `GLIBCXX_3.4.30`, please update your `LD_LIBRARY_PATH` variable to point to your conda environment's lib folder.

## Deployment (**NOT IMPORTANT FOR STUDENTS FOR NOW**)

### Hardware setup

To deploy the controllers on real drones you must install ROS Noetic and the crazyswarm package.

Create a catkin_ws/src folder if it does not exist already, clone the crazywarm package and build the workspace

**TODO: CREATE WORKING CRAZYSWARM PACKAGE**
```bash
mkdir -p ~/catkin_ws/src
cd ~/catkin_ws/src
git clone https://github.com/utiasDSL/crazyswarm.git
mv crazyswarm/* .
cd ..
catkin_make
source devel/setup.bash
```

Next, paste the following block into your terminal
```bash
cat <<EOF | sudo tee /etc/udev/rules.d/99-bitcraze.rules > /dev/null
# Crazyradio (normal operation)
SUBSYSTEM=="usb", ATTRS{idVendor}=="1915", ATTRS{idProduct}=="7777", MODE="0664", GROUP="plugdev"
# Bootloader
SUBSYSTEM=="usb", ATTRS{idVendor}=="1915", ATTRS{idProduct}=="0101", MODE="0664", GROUP="plugdev"
# Crazyflie (over USB)
SUBSYSTEM=="usb", ATTRS{idVendor}=="0483", ATTRS{idProduct}=="5740", MODE="0664", GROUP="plugdev"
EOF
```


```bash
# Install Vicon bridge nodelet
cd <path/to/catkin_ws>/src/
git clone -b vicon-bridge-nodelet git@github.com:utiasDSL/extras.git
cd ..
catkin_make
source <path/to/catkin_ws>/devel/setup.bash

# Install and make crazyflie-firmware-import
cd ~/GitHub
git clone -b dsl-iros-comp-flight git@github.com:utiasDSL/crazyflie-firmware-import.git # other options are `dsl-sim2real-logging-v1`, etc.
cd crazyflie-firmware-import
git submodule update --init --recursive
sudo apt-get install make gcc-arm-none-eabi
make cf2_defconfig # Make the default config file.
make -j 12

# USB preparation for crazyradio
sudo groupadd plugdev
sudo usermod -a -G plugdev $USER
```

```bash
# Apply changes
sudo udevadm control --reload-rules
sudo udevadm trigger

# Flash crazyflie C10 (cf9 in the Vicon objects list)
# Turn the Crazyflie off, then start the Crazyflie in bootloader mode by pressing the power button for 3 seconds. Both the blue LEDs will blink.
cd ~/GitHub/crazyflie-firmware-import/
make cload

# (optional) Install cfclient
sudo apt install libxcb-xinerama0
conda create -n cfclient python=3.7
conda activate cfclient
pip install --upgrade pip # note: we are using a conda python3.7 env
pip install cfclient
conda deactivate
```

### Common errors

#### libNatNet
If libNatNet is missing either during compiling crazyswarm or launching hover_swarm.launch, one option is to manually install it. Download the library from its [github repo](https://github.com/whoenig/NatNetSDKCrossplatform), follow the build instructions, and then add the library to your `LIBRARY_PATH` and `LD_LIBRARY_PATH` variables.

### Fly with the drones 

#### Settings
Make sure you are familiar with the configuration files. Not all options are relevant depending on the motion capture setup. For more info, see the [official documentation](https://crazyswarm.readthedocs.io/en/latest/configuration.html#adjust-configuration-files).

The important config files are located in the crazyswarm ROS package:

**TODO:** Insert correct link to files
- Crazyflies types — includes controller properties and marker configurations, etc.
- In-use Crazyflies — includes ID, radio channel, types, etc.
- All Crazyflies

As well as the launch file and Python script:

- cf_sim2real.launch
- cmdFullStateCFFirmware.py

#### Launch

>**Note:** The following is **NOT** within a conda environment, but has to run directly on the system's Python 3.8 installation. ROS has never heard of these best practices you speak of.

In a terminal, launch the ROS node for the crazyflies. Change the settings in _<path/to/crazyswarm/package>/launch/crazyflies.yaml_ as necessary.
```bash
roslaunch crazyswarm cf_sim2real.launch
```

In a second terminal:

```bash
python scripts/deploy.py --controller <path/to/your/controller.py> --config config/level3.yaml
```

where `<path/to/your/controller.py>` implements a controller that inherits from `lsy_drone_racing.controller.BaseController`

<|MERGE_RESOLUTION|>--- conflicted
+++ resolved
@@ -47,12 +47,7 @@
 ```bash
 mkdir -p ~/repos && cd repos
 git clone https://github.com/<YOUR-USERNAME>/lsy_drone_racing.git
-<<<<<<< HEAD
-cd lsy_drone_racing
-conda env create -f environment.yaml
-=======
 conda create -n drone python=3.8
->>>>>>> 6dd43585
 conda activate drone
 ```
 
@@ -78,28 +73,6 @@
 git clone https://github.com/utiasDSL/pycffirmware.git
 cd pycffirmware
 git submodule update --init --recursive
-<<<<<<< HEAD
-```
-Install SWIG for your machine. Ensure that the install location is added to your path variable.
-  
-  ```bash
-sudo apt update
-sudo apt -y install swig
-```
-Install the `NumPy`, `gcc` and `make`
-  
-  ```bash
-pip install numpy
-sudo apt install build-essential
-```
-
-Navigate to and run the build script
-  
-  ```bash
-  cd wrapper
-chmod +x build_linux.sh
-./build_linux.sh
-=======
 sudo apt update
 sudo apt install build-essential
 conda install swig
@@ -112,7 +85,6 @@
 cd ~/repos/lsy_drone_racing
 pip install --upgrade pip
 pip install -e .
->>>>>>> 6dd43585
 ```
 
 Finally, you can test if the installation was successful by running 
