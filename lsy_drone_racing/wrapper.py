--- conflicted
+++ resolved
@@ -239,9 +239,6 @@
         drone_pos = obs[0:6:2]
         drone_vel = obs[1:6:2]
         drone_rpy = obs[6:9]
-<<<<<<< HEAD
-        drone_ang_vel = obs[8:11]#[9:12]
-=======
         # NOTE: yes this is a mistake, but we trained with this, so it must stay,
         # for the agent to behave as trained (should be 9:12 instead of 8:11)
         drone_ang_vel = obs[8:11]
@@ -255,7 +252,6 @@
         gate_poses = np.array([clip(gate, gate_limit) for gate in gates])
         obst_poses = np.array([clip(obst, obst_limit) for obst in obsts])
        
->>>>>>> 0e22c95b
         obs = np.concatenate(
             [
                 drone_pos,
@@ -384,13 +380,9 @@
             env: The firmware wrapper.
         """
         super().__init__(env)
-<<<<<<< HEAD
-        self._last_gate = None
-=======
         self.current_gate_id = None
         self.current_target = None
         self.previous_pos = None
->>>>>>> 0e22c95b
 
     def reset(self, *args: Any, **kwargs: dict[str, Any]) -> np.ndarray:
         """Reset the environment.
@@ -404,9 +396,6 @@
         """
 
         obs, info = self.env.reset(*args, **kwargs)
-<<<<<<< HEAD
-        self._last_gate = info["current_gate_id"]
-=======
 
         # compatibility with stable baselines3 multiprocessing
         del info["symbolic_model"]
@@ -417,7 +406,6 @@
         self.current_target = info["gates_pose"][self.current_gate_id, :3]
         self.previous_pos = obs[:3]
 
->>>>>>> 0e22c95b
         return obs, info
 
     def step(self, action: np.ndarray) -> tuple[np.ndarray, float, bool, bool, dict]:
